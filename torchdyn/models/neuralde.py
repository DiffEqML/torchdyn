import torch
import torch.nn as nn
import torchdiffeq
import pytorch_lightning as pl
from ..adjoint import Adjoint
from .._internals import compat_check

defaults = {'type':'classic', 'controlled':False, 'augment':False, # model
            'backprop_style':'autograd', 'cost':None, # training 
            's_span':torch.linspace(0, 1, 2), 'solver':'rk4', 'atol':1e-3, 'rtol':1e-4, # solver params
            'return_traj':False} 

class NeuralDE(pl.LightningModule):
    """General Neural DE template

    :param func: function parametrizing the vector field.
    :type func: nn.Module
    :param settings: specifies parameters of the Neural DE. 
    :type settings: dict
    """
    def __init__(self, func:nn.Module, settings:dict):
        super().__init__()
        defaults.update(settings)
        compat_check(defaults)
        self.st = defaults ; self.defunc, self.defunc.func_type = func, self.st['type']
        self.defunc.controlled = self.st['controlled']
        self.s_span, self.return_traj = self.st['s_span'], self.st['return_traj']
        
        # check if integral
        flag = (self.st['backprop_style'] == 'integral_adjoint')
        self.adjoint = Adjoint(flag)
        
    def forward(self, x:torch.Tensor):
        return self._odesolve(x)    

    def _odesolve(self, x:torch.Tensor):
        # TO DO: implement adaptive_depth check, insert here
        
        # assign control input and augment if necessary 
        if self.defunc.controlled: self.defunc.u = x 
        self.s_span = self.s_span.to(x)
        
        switcher = {
        'autograd': self._autograd,
        'integral_autograd': self._integral_autograd,
        'adjoint': self._adjoint,
        'integral_adjoint': self._integral_adjoint
        }
        odeint = switcher.get(self.st['backprop_style'])
        sol = odeint(x) if self.st['return_traj'] else odeint(x)[-1]
        return sol

    def trajectory(self, x:torch.Tensor, s_span:torch.Tensor):
        """Returns a data-flow trajectory at `s_span` points

        :param x: input data
        :type x: torch.Tensor
        :param s_span: collections of points to evaluate the function at e.g torch.linspace(0, 1, 100) for a 100 point trajectory
                       between 0 and 1
        :type s_span: torch.Tensor
        """
        if self.defunc.controlled: self.defunc.u = x             
        sol = torchdiffeq.odeint(self.defunc, x, s_span,
                                 rtol=self.st['rtol'], atol=self.st['atol'], method=self.st['solver'])        
        return sol
    
    def backward_trajectory(self, x:torch.Tensor, s_span:torch.Tensor):
        assert self.adjoint, 'Propagating backward dynamics only possible with Adjoint systems'
        # register hook
        if self.defunc.controlled: self.defunc.u = x      
        # set new s_span
        self.adjoint.s_span = s_span ; x = x.requires_grad_(True)
        sol = self(x)
        sol.sum().backward()
        return sol.grad

    def _autograd(self, x):
        return torchdiffeq.odeint(self.defunc, x, self.s_span, rtol=self.st['rtol'], 
                                  atol=self.st['atol'], method=self.st['solver']) 
    def _adjoint(self, x):
        return torchdiffeq.odeint_adjoint(self.defunc, x, self.s_span, rtol=self.st['rtol'], 
                                          atol=self.st['atol'], method=self.st['solver'])
    def _integral_adjoint(self, x):
        assert self.st['cost'], 'Cost nn.Module needs to be specified for integral adjoint'
        return self.adjoint(self.defunc, x, self.s_span, cost=self.st['cost'],
                            rtol=self.st['rtol'], atol=self.st['atol'], method=self.st['solver'])
    
    def _integral_autograd(self, x):
        assert self.st['cost'], 'Cost nn.Module needs to be specified for integral adjoint'
        ξ0 = 0.*torch.ones(1).to(x.device)
        ξ0 = ξ0.repeat(x.shape[0]).unsqueeze(1)
        x = torch.cat([x,ξ0], 1)
        return torchdiffeq.odeint(self._integral_autograd_defunc, x, self.s_span,
                                rtol=self.st['rtol'], atol=self.st['atol'],method=self.st['solver'])

    def _integral_autograd_defunc(self, s, x):
        x = x[:, :-1]
        dxds = self.defunc(s, x)
<<<<<<< HEAD
        dξds = self.settings['cost'](s, x, dxds).repeat(x.shape[0]).unsqueeze(1)
        return torch.cat([dxds,dξds],1)
=======
        dξds = self.settings['cost'](s, x).repeat(x.shape[0]).unsqueeze(1)
        return torch.cat([dxds,dξds], 1)
>>>>>>> 9e27a959
            
    def __repr__(self):
        npar = sum([p.numel() for p in self.defunc.parameters()])
        return f"Neural DE\tType: {self.st['type']}\tControlled: {self.st['controlled']}\
        \nSolver: {self.st['solver']}\tIntegration interval: {self.st['s_span'][0]} to {self.st['s_span'][-1]}\
        \nCost: {self.st['cost']}\tReturning trajectory: {self.st['return_traj']}\
        \nTolerances: relative {self.st['rtol']} absolute {self.st['atol']}\
        \nFunction parametrizing vec. field:\n {self.defunc}\
        \n# parameters {npar}"<|MERGE_RESOLUTION|>--- conflicted
+++ resolved
@@ -96,13 +96,8 @@
     def _integral_autograd_defunc(self, s, x):
         x = x[:, :-1]
         dxds = self.defunc(s, x)
-<<<<<<< HEAD
         dξds = self.settings['cost'](s, x, dxds).repeat(x.shape[0]).unsqueeze(1)
         return torch.cat([dxds,dξds],1)
-=======
-        dξds = self.settings['cost'](s, x).repeat(x.shape[0]).unsqueeze(1)
-        return torch.cat([dxds,dξds], 1)
->>>>>>> 9e27a959
             
     def __repr__(self):
         npar = sum([p.numel() for p in self.defunc.parameters()])
