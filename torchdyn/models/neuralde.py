--- conflicted
+++ resolved
@@ -192,11 +192,7 @@
                                       rtol=self.rtol, atol=self.atol, **self.solver,
                                       adjoint_options=dict(norm=make_norm(x)))[-1]
 
-<<<<<<< HEAD
-
-=======
-    
->>>>>>> 60911907
+
 class NeuralSDE(NeuralDETemplate):
     """General Neural SDE class
     :param drift_func: function parametrizing the drift.
