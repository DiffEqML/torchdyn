[metadata]
name = torchdyn
description = PyTorch package for all things neural differential equations.
long_description = file: README.md
author = DiffEqML
author_email = polimic03@gmail.com, massaroli@robot.t.u-tokyo.ac.jp
url = https://github.com/DiffEqML/torchdyn
version = 0.2.1
license = Apache License, Version 2.0

CLASSIFIERS =
    Development Status :: Pre-alpha
    Intended Audience :: Science/Research
    Intended Audience :: Developers/Scientists
    License :: OSI Approved :: MIT License
    Programming Language :: Python
    Programming Language :: Python :: 3
    Topic :: Software Development
    Topic :: Scientific/Engineering
    Operating System :: Microsoft :: Windows
    Operating System :: POSIX
    Operating System :: Unix
    Operating System :: MacOS

[options]
zip_safe = False
packages = find:
python_requires = >=3.6
install_requires =
    torch>=1.6.0
    pytorch-lightning>=0.8.4
    dgl>=0.4.1
    torchdiffeq>=0.0.1
    matplotlib
    torchvision
    scikit-learn
<<<<<<< HEAD
dependency_links=
    https://github.com/google-research/torchsde.git
=======
    torchsde @ https://github.com/google-research/torchsde.git
>>>>>>> d1e7a517

[options.extras_require]
all =
test =
    pytest

[options.package_data]<|MERGE_RESOLUTION|>--- conflicted
+++ resolved
@@ -34,12 +34,8 @@
     matplotlib
     torchvision
     scikit-learn
-<<<<<<< HEAD
 dependency_links=
     https://github.com/google-research/torchsde.git
-=======
-    torchsde @ https://github.com/google-research/torchsde.git
->>>>>>> d1e7a517
 
 [options.extras_require]
 all =
