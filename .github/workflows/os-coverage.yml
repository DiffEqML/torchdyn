name: OS-coverage
on: [push, pull_request]

jobs:
  build:
    runs-on: ${{ matrix.os }}
    strategy:
      fail-fast: false
      max-parallel: 4

      matrix:
        os: [ubuntu-16.04, ubuntu-18.04, windows-2019]
        python-version: [3.6, 3.7, 3.8]
        exclude:
          # temporary exclusion until py3.8 deps work on Windows
          - python-version: 3.7
            os: windows-2019
          - python-version: 3.8
            os: windows-2019

    steps:
    - uses: actions/checkout@v2
    - name: Set up Python ${{ matrix.python-version }}
      uses: actions/setup-python@v2
      with:
        python-version: ${{ matrix.python-version }}
    - name: Install TorchSDE
      run: |
        pip install torch
        pip install -e .

    - name: Install dependencies
      run: |
        python -c "fname = 'requirements/base.txt' ; req = open(fname).read().replace('>=', '==') ; open(fname, 'w').write(req)"
        python -m pip install --upgrade --user pip
        pip install -r requirements/base.txt --find-links https://download.pytorch.org/whl/cpu/torch_stable.html --upgrade
        pip install -r requirements/external.txt
<<<<<<< HEAD
        pip install -e .
=======
>>>>>>> b361f7ac
        pip install pytest pytest-cov
        
    - name: Run tests
      run: |
        coverage run --source=torchdyn -m pytest<|MERGE_RESOLUTION|>--- conflicted
+++ resolved
@@ -35,10 +35,7 @@
         python -m pip install --upgrade --user pip
         pip install -r requirements/base.txt --find-links https://download.pytorch.org/whl/cpu/torch_stable.html --upgrade
         pip install -r requirements/external.txt
-<<<<<<< HEAD
         pip install -e .
-=======
->>>>>>> b361f7ac
         pip install pytest pytest-cov
         
     - name: Run tests
