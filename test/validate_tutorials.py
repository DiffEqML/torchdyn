--- conflicted
+++ resolved
@@ -3,23 +3,16 @@
 # TODO: extend tutorial automated validation, dry run parameter for quick training
 TORCHDYN_NOTEBOOKS_PATHS = [
     '00_quickstart.ipynb',
-<<<<<<< HEAD
     'module1-neuralde/01_neural_ode_cookbook.ipynb',
     'module1-neuralde/02_crossing_trajectories.ipynb',
     'module1-neuralde/03_augmentation_strategies.ipynb',
     'module1-neuralde/04_higher_order.ipynb']
-=======
-    'module1-neuralde/01_neural_ode_cookbook.ipynb']
->>>>>>> 0f3670db
+
     #'module2-numerics/02_hypersolver_odeint.ipynb']
 
 
 for path in TORCHDYN_NOTEBOOKS_PATHS:
     notebook_path = path.split('/')
-<<<<<<< HEAD
-=======
-    print(notebook_path)
->>>>>>> 0f3670db
     if len(notebook_path) == 1: 
         notebook = notebook_path[0]
         path_to_notebook = f'tutorials/{notebook}'
