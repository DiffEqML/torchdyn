# Licensed under the Apache License, Version 2.0 (the "License");
# you may not use this file except in compliance with the License.
# You may obtain a copy of the License at
#
#      http://www.apache.org/licenses/LICENSE-2.0
#
# Unless required by applicable law or agreed to in writing, software
# distributed under the License is distributed on an "AS IS" BASIS,
# WITHOUT WARRANTIES OR CONDITIONS OF ANY KIND, either express or implied.
# See the License for the specific language governing permissions and
# limitations under the License.

from torchdyn.models import *
from .utils import *

device = torch.device("cuda:0" if torch.cuda.is_available() else "cpu")
torch.manual_seed(1415112413244349)

def test_strato_sde(moons_dataloader):
    """Test vanilla Stratonovich Neural SDE"""
<<<<<<< HEAD
    X_train, trainloader = moons_dataloader
=======
    trainloader = prepare_moons_data()
>>>>>>> 58968f8d
    f = nn.Sequential(nn.Linear(2, 64), nn.Tanh(), nn.Linear(64, 2))
    g = nn.Sequential(nn.Linear(2, 64), nn.Tanh(), nn.Linear(64, 2))

    model = NeuralSDE(f, g,
                    noise_type='diagonal',
                    sde_type='stratonovich',
                    sensitivity='adjoint',
                    s_span=torch.linspace(0, 0.1, 100),
                    solver='euler_heun',
                    atol=1e-4,
                    rtol=1e-4).to(device)
    learn = TestLearner(model, trainloader=trainloader)
    trainer = pl.Trainer(min_epochs=1, max_epochs=1)
    trainer.fit(learn)


def test_ito_sde(moons_dataloader):
    """Test vanilla Ito Neural SDE"""
<<<<<<< HEAD
    X_train, trainloader = moons_dataloader
=======
    trainloader = prepare_moons_data()
>>>>>>> 58968f8d
    
    f = nn.Sequential(nn.Linear(2, 64), nn.Tanh(), nn.Linear(64, 2))
    g = nn.Sequential(nn.Linear(2, 64), nn.Tanh(), nn.Linear(64, 2))

    model = NeuralSDE(f, g,
                    noise_type='diagonal',
                    sde_type='ito',
                    sensitivity='adjoint',
                    s_span=torch.linspace(0, 0.1, 100),
                    solver='euler',
                    atol=0.0001,
                    rtol=0.0001).to(device)
    learn = TestLearner(model, trainloader=trainloader)
    trainer = pl.Trainer(min_epochs=1, max_epochs=1)
    trainer.fit(learn)
    s_span = torch.linspace(0, 0.1, 100)
    model.trajectory(X_train, s_span).detach().cpu()

def test_data_control(moons_dataloader):
    """Data-controlled Neural SDE"""
<<<<<<< HEAD
    X_train, trainloader = moons_dataloader
=======
    trainloader = prepare_moons_data()
>>>>>>> 58968f8d

    f = nn.Sequential(DataControl(), nn.Linear(4, 64), nn.Tanh(), nn.Linear(64, 2))
    g = nn.Sequential(DataControl(), nn.Linear(4, 64), nn.Tanh(), nn.Linear(64, 2))

    model = NeuralSDE(f, g,
                    noise_type='diagonal',
                    sde_type='ito',
                    sensitivity='adjoint',
                    s_span=torch.linspace(0, 0.1, 100),
                    solver='euler',
                    atol=0.0001,
                    rtol=0.0001).to(device)

    learn = TestLearner(model, trainloader=trainloader)
    trainer = pl.Trainer(min_epochs=1, max_epochs=1)
    trainer.fit(learn)
    s_span = torch.linspace(0, 0.1, 100)
    model.trajectory(X_train, s_span).detach().cpu()

def test_depth_cat(moons_dataloader):
    """DepthCat Neural SDE"""
<<<<<<< HEAD
    X_train, trainloader = moons_dataloader
=======
    trainloader = prepare_moons_data()
>>>>>>> 58968f8d

    f = nn.Sequential(DepthCat(1), nn.Linear(3, 64), nn.Tanh(), nn.Linear(64, 2))
    g = nn.Sequential(DepthCat(1), nn.Linear(3, 64), nn.Tanh(), nn.Linear(64, 2))

    model = NeuralSDE(f, g,
                    noise_type='diagonal',
                    sde_type='ito',
                    sensitivity='adjoint',
                    s_span=torch.linspace(0, 0.1, 100),
                    solver='euler',
                    atol=0.0001,
                    rtol=0.0001).to(device)

    learn = TestLearner(model, trainloader=trainloader)
    trainer = pl.Trainer(min_epochs=1, max_epochs=1)
    trainer.fit(learn)
    s_span = torch.linspace(0, 0.1, 100)
    model.trajectory(X_train, s_span).detach().cpu()<|MERGE_RESOLUTION|>--- conflicted
+++ resolved
@@ -18,11 +18,8 @@
 
 def test_strato_sde(moons_dataloader):
     """Test vanilla Stratonovich Neural SDE"""
-<<<<<<< HEAD
     X_train, trainloader = moons_dataloader
-=======
-    trainloader = prepare_moons_data()
->>>>>>> 58968f8d
+  
     f = nn.Sequential(nn.Linear(2, 64), nn.Tanh(), nn.Linear(64, 2))
     g = nn.Sequential(nn.Linear(2, 64), nn.Tanh(), nn.Linear(64, 2))
 
@@ -41,11 +38,7 @@
 
 def test_ito_sde(moons_dataloader):
     """Test vanilla Ito Neural SDE"""
-<<<<<<< HEAD
     X_train, trainloader = moons_dataloader
-=======
-    trainloader = prepare_moons_data()
->>>>>>> 58968f8d
     
     f = nn.Sequential(nn.Linear(2, 64), nn.Tanh(), nn.Linear(64, 2))
     g = nn.Sequential(nn.Linear(2, 64), nn.Tanh(), nn.Linear(64, 2))
@@ -66,11 +59,7 @@
 
 def test_data_control(moons_dataloader):
     """Data-controlled Neural SDE"""
-<<<<<<< HEAD
     X_train, trainloader = moons_dataloader
-=======
-    trainloader = prepare_moons_data()
->>>>>>> 58968f8d
 
     f = nn.Sequential(DataControl(), nn.Linear(4, 64), nn.Tanh(), nn.Linear(64, 2))
     g = nn.Sequential(DataControl(), nn.Linear(4, 64), nn.Tanh(), nn.Linear(64, 2))
@@ -92,11 +81,8 @@
 
 def test_depth_cat(moons_dataloader):
     """DepthCat Neural SDE"""
-<<<<<<< HEAD
     X_train, trainloader = moons_dataloader
-=======
-    trainloader = prepare_moons_data()
->>>>>>> 58968f8d
+
 
     f = nn.Sequential(DepthCat(1), nn.Linear(3, 64), nn.Tanh(), nn.Linear(64, 2))
     g = nn.Sequential(DepthCat(1), nn.Linear(3, 64), nn.Tanh(), nn.Linear(64, 2))
@@ -114,4 +100,5 @@
     trainer = pl.Trainer(min_epochs=1, max_epochs=1)
     trainer.fit(learn)
     s_span = torch.linspace(0, 0.1, 100)
-    model.trajectory(X_train, s_span).detach().cpu()+    model.trajectory(X_train, s_span).detach().cpu()
+    